--- conflicted
+++ resolved
@@ -128,13 +128,9 @@
             sub="data/base_grid/sub.csv",
             tech_costs="subworkflows/pypsa-eur/data/costs.csv",
         output:
-<<<<<<< HEAD
             bus2sub="data/base_grid/{interconnect}/bus2sub.csv",
             sub="data/base_grid/{interconnect}/sub.csv",
-            network="networks/{interconnect}.nc",
-=======
             network="../resources/{interconnect}/elec.nc",
->>>>>>> c4c47603
         log:
             "logs/create_network/{interconnect}.log",
         threads: 4
