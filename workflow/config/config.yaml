--- conflicted
+++ resolved
@@ -42,11 +42,7 @@
 #   CISO-PGAE: 0.5
 
 # TODO: #11 change load data and generator data to be a snakemake wildcard value
-<<<<<<< HEAD
-network_configuration: "pypsa-usa" # "pypsa-usa" or "ads2032"
-=======
 network_configuration: "pypsa-usa" # "pypsa-usa" or "ads2032" or "breakthrough" 
->>>>>>> bb9e5129
 
 snapshots:
   start: "2019-01-01"
