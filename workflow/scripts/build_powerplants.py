--- conflicted
+++ resolved
@@ -64,15 +64,7 @@
             p = pd.read_csv(snakemake.input[tech], index_col=0)
         intersection = set(p.columns).intersection(tech_plants.index) #filters by plants ID for the plants of type tech
         p = p[list(intersection)]
-
-<<<<<<< HEAD
-=======
-<<<<<<< HEAD
-
-=======
->>>>>>> c52f0245
         # import pdb; pdb.set_trace()
->>>>>>> bd1ceb9 (Development to Master- Minor updates/ bug fixes (#18))
         Nhours = len(n.snapshots)
         p = p.iloc[:Nhours,:]        #hotfix to fit 2016 renewable data to load data
 
@@ -110,15 +102,6 @@
 
     # hack to remove generators without capacity (required for SEG to work)
     # shouldn't exist, in fact...
-<<<<<<< HEAD
-    # import pdb;pdb.set_trace()
-=======
-<<<<<<< HEAD
-
-=======
-    # import pdb;pdb.set_trace()
->>>>>>> bd1ceb9 (Development to Master- Minor updates/ bug fixes (#18))
->>>>>>> c52f0245
     p_max_pu_norm = n.generators_t.p_max_pu.max()
     remove_g = p_max_pu_norm[p_max_pu_norm == 0.0].index
     logger.info(
