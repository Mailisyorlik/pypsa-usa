################# ----------- Rules to Build Network ---------- #################


rule build_shapes:
    params:
        source_offshore_shapes=config["offshore_shape"],
        offwind_params=config["renewable"]["offwind"],
    input:
        zone=DATA + "breakthrough_network/base_grid/zone.csv",
        nerc_shapes="repo_data/NERC_Regions/NERC_Regions_Subregions.shp",
        reeds_shapes="repo_data/Reeds_Shapes/rb_and_ba_areas.shp",
        onshore_shapes="repo_data/BA_shapes_new/Modified_BE_BA_Shapes.shp",
        offshore_shapes_ca_osw="repo_data/BOEM_CA_OSW_GIS/CA_OSW_BOEM_CallAreas.shp",
        offshore_shapes_eez=DATA + "eez/conus_eez.shp",
        county_shapes=DATA + "counties/cb_2020_us_county_500k.shp",
    output:
        country_shapes=RESOURCES + "{interconnect}/country_shapes.geojson",
        onshore_shapes=RESOURCES + "{interconnect}/onshore_shapes.geojson",
        offshore_shapes=RESOURCES + "{interconnect}/offshore_shapes.geojson",
        state_shapes=RESOURCES + "{interconnect}/state_boundaries.geojson",
        reeds_shapes=RESOURCES + "{interconnect}/reeds_shapes.geojson",
        county_shapes=RESOURCES + "{interconnect}/county_shapes.geojson",
    log:
        "logs/build_shapes/{interconnect}.log",
    threads: 1
    resources:
        mem_mb=2000,
    script:
        "../scripts/build_shapes.py"


rule build_base_network:
    params:
        build_offshore_network=config["offshore_network"],
        links=config["links"],
    input:
        buses=DATA + "breakthrough_network/base_grid/bus.csv",
        lines=DATA + "breakthrough_network/base_grid/branch.csv",
        links=DATA + "breakthrough_network/base_grid/dcline.csv",
        bus2sub=DATA + "breakthrough_network/base_grid/bus2sub.csv",
        sub=DATA + "breakthrough_network/base_grid/sub.csv",
        onshore_shapes=RESOURCES + "{interconnect}/onshore_shapes.geojson",
        offshore_shapes=RESOURCES + "{interconnect}/offshore_shapes.geojson",
        state_shapes=RESOURCES + "{interconnect}/state_boundaries.geojson",
        reeds_shapes=RESOURCES + "{interconnect}/reeds_shapes.geojson",
<<<<<<< HEAD
        reeds_memberships="repo_data/ReEDS_Constraints/membership.csv"
=======
        county_shapes=RESOURCES + "{interconnect}/county_shapes.geojson",
>>>>>>> 504208a8
    output:
        bus2sub=DATA + "breakthrough_network/base_grid/{interconnect}/bus2sub.csv",
        sub=DATA + "breakthrough_network/base_grid/{interconnect}/sub.csv",
        bus_gis=RESOURCES + "{interconnect}/bus_gis.csv",
        lines_gis=RESOURCES + "{interconnect}/lines_gis.csv",
        network=RESOURCES + "{interconnect}/elec_base_network.nc",
    log:
        "logs/create_network/{interconnect}.log",
    threads: 1
    resources:
        mem_mb=1000,
    script:
        "../scripts/build_base_network.py"


rule build_bus_regions:
    params:
        aggregation_zone=config["clustering"]["cluster_network"]["aggregation_zones"],
    input:
        country_shapes=RESOURCES + "{interconnect}/country_shapes.geojson",
        state_shapes=RESOURCES + "{interconnect}/state_boundaries.geojson",
        ba_region_shapes=RESOURCES + "{interconnect}/onshore_shapes.geojson",
        reeds_shapes=RESOURCES + "{interconnect}/reeds_shapes.geojson",
        offshore_shapes=RESOURCES + "{interconnect}/offshore_shapes.geojson",
        base_network=RESOURCES + "{interconnect}/elec_base_network.nc",
        bus2sub=DATA + "breakthrough_network/base_grid/{interconnect}/bus2sub.csv",
        sub=DATA + "breakthrough_network/base_grid/{interconnect}/sub.csv",
    output:
        regions_onshore=RESOURCES + "{interconnect}/regions_onshore.geojson",
        regions_offshore=RESOURCES + "{interconnect}/regions_offshore.geojson",
    log:
        "logs/build_bus_regions/{interconnect}.log",
    threads: 1
    resources:
        mem_mb=1000,
    script:
        "../scripts/build_bus_regions.py"


rule build_cost_data:
    input:
        nrel_atb=DATA + "costs/nrel_atb.parquet",
        pypsa_technology_data=RESOURCES + "costs/{year}/pypsa_eur.csv",
    output:
        tech_costs=RESOURCES + "costs_{year}.csv",
    log:
        LOGS + "costs_{year}.log",
    threads: 1
    resources:
        mem_mb=1000,
    script:
        "../scripts/build_cost_data.py"


ATLITE_NPROCESSES = config["atlite"].get("nprocesses", 4)

if config["enable"].get("build_cutout", False):

    rule build_cutout:
        params:
            snapshots=config["snapshots"],
            cutouts=config["atlite"]["cutouts"],
            interconnects=config["atlite"]["interconnects"],
        input:
            regions_onshore=RESOURCES + "{interconnect}/country_shapes.geojson",
            regions_offshore=RESOURCES + "{interconnect}/offshore_shapes.geojson",
        output:
            protected("cutouts/" + CDIR + "{interconnect}_{cutout}.nc"),
        log:
            "logs/" + CDIR + "build_cutout/{interconnect}_{cutout}.log",
        benchmark:
            "benchmarks/" + CDIR + "build_cutout_{interconnect}_{cutout}"
        threads: ATLITE_NPROCESSES
        resources:
            mem_mb=ATLITE_NPROCESSES * 1000,
        conda:
            "envs/environment.yaml"
        script:
            "../scripts/build_cutout.py"


rule build_ship_raster:
    input:
        ship_density=DATA + "shipdensity_global.zip",
        cutouts=expand(
            "cutouts/" + CDIR + "western_{cutout}.nc",
            cutout=[
                config["renewable"][carrier]["cutout"]
                for carrier in config["electricity"]["renewable_carriers"]
            ],
        ),
    output:
        RESOURCES + "{interconnect}/shipdensity_raster.tif",
    log:
        LOGS + "{interconnect}/build_ship_raster.log",
    resources:
        mem_mb=5000,
    benchmark:
        BENCHMARKS + "{interconnect}/build_ship_raster"
    script:
        "../subworkflows/pypsa-eur/scripts/build_ship_raster.py"


rule build_hydro_profiles:
    params:
        hydro=config["renewable"]["hydro"],
        countries=config["countries"],
    input:
        ba_region_shapes=RESOURCES + "{interconnect}/onshore_shapes.geojson",
        # eia_hydro_generation=DATA + "eia_hydro_annual_generation.csv",
        cutout=f"cutouts/"
        + CDIR
        + "{interconnect}_"
        + config["renewable"]["hydro"]["cutout"]
        + ".nc",
    output:
        RESOURCES + "{interconnect}/profile_hydro.nc",
    log:
        LOGS + "{interconnect}/build_hydro_profile.log",
    resources:
        mem_mb=5000,
    conda:
        "envs/environment.yaml"
    script:
        "../scripts/build_hydro_profile.py"


rule build_renewable_profiles:
    params:
        renewable=config["renewable"],
        snapshots=config["snapshots"],
    input:
        base_network=RESOURCES + "{interconnect}/elec_base_network.nc",
        corine=ancient(
            DATA
            + "copernicus/PROBAV_LC100_global_v3.0.1_2019-nrt_Discrete-Classification-map_USA_EPSG-4326.tif"
        ),
        natura=lambda w: (
            DATA + "natura.tiff" if config["renewable"][w.technology]["natura"] else []
        ),
        gebco=ancient(
            lambda w: (
                DATA + "gebco/gebco_2023_n55.0_s10.0_w-126.0_e-65.0.tif"
                if config["renewable"][w.technology].get("max_depth")
                else []
            )
        ),
        ship_density=lambda w: (
            RESOURCES + "{interconnect}/shipdensity_raster.tif"
            if "ship_threshold" in config["renewable"][w.technology].keys()
            else []
        ),
        country_shapes=RESOURCES + "{interconnect}/country_shapes.geojson",
        offshore_shapes=RESOURCES + "{interconnect}/offshore_shapes.geojson",
        cec_onwind="repo_data/CEC_Wind_BaseScreen_epsg3310.tif",
        cec_solar="repo_data/CEC_Solar_BaseScreen_epsg3310.tif",
        boem_osw="repo_data/boem_osw_planning_areas.tif",
        regions=lambda w: (
            RESOURCES + "{interconnect}/regions_onshore.geojson"
            if w.technology in ("onwind", "solar")
            else RESOURCES + "{interconnect}/regions_offshore.geojson"
        ),
        cutout=lambda w: "cutouts/"
        + CDIR
        + "{interconnect}_"
        + config["renewable"][w.technology]["cutout"]
        + ".nc",
    output:
        profile=RESOURCES + "{interconnect}/profile_{technology}.nc",
    log:
        LOGS + "{interconnect}/build_renewable_profile_{technology}.log",
    benchmark:
        BENCHMARKS + "{interconnect}/build_renewable_profiles_{technology}"
    threads: ATLITE_NPROCESSES
    resources:
        mem_mb=ATLITE_NPROCESSES * 5000,
    wildcard_constraints:
        technology="(?!hydro).*",  # Any technology other than hydro
    script:
        "../scripts/build_renewable_profiles.py"


rule build_demand:
    params:
        planning_horizons=config["scenario"]["planning_horizons"],
        demand_params=config["electricity"]["demand"],
        snapshots=config["snapshots"],
        eia_api=config["api"]["eia"],
    input:
        base_network=RESOURCES + "{interconnect}/elec_base_network.nc",
<<<<<<< HEAD
        ads_renewables=(
            DATA + "WECC_ADS/processed/"
            if config["network_configuration"] == "ads2032"
            else []
        ),
        ads_2032=(
            DATA + "WECC_ADS/downloads/2032/Public Data/Hourly Profiles in CSV format"
            if config["network_configuration"] == "ads2032"
            else []
        ),
        eia=expand(DATA + "GridEmissions/{file}", file=DATAFILES_GE),
=======
        eia=DATA + "GridEmissions/EIA_DMD_2018_2024.csv",
>>>>>>> 504208a8
        efs=DATA + "nrel_efs/EFSLoadProfile_Reference_Moderate.csv",
    output:
        demand=RESOURCES + "{interconnect}/demand.csv",
    log:
        LOGS + "{interconnect}/build_demand.log",
    benchmark:
        BENCHMARKS + "{interconnect}/build_demand"
    threads: 2
    resources:
        mem_mb=interconnect_mem,
    script:
        "../scripts/build_demand.py"


def ba_gas_dynamic_fuel_price_files(wildcards):
    files = []
    if wildcards.interconnect in ("usa", "western"):
        files.append(DATA + "costs/caiso_ng_power_prices.csv")
    return files


rule build_fuel_prices:
    params:
        snapshots=config["snapshots"],
        api_eia=config["api"]["eia"],
    input:
        gas_balancing_area=ba_gas_dynamic_fuel_price_files,
    output:
        state_ng_fuel_prices=RESOURCES + "{interconnect}/state_ng_power_prices.csv",
        state_coal_fuel_prices=RESOURCES + "{interconnect}/state_coal_power_prices.csv",
        ba_ng_fuel_prices=RESOURCES + "{interconnect}/ba_ng_power_prices.csv",
    log:
        LOGS + "{interconnect}/build_fuel_prices.log",
    benchmark:
        BENCHMARKS + "{interconnect}/build_fuel_prices"
    threads: 1
    resources:
        mem_mb=800,
    script:
        "../scripts/build_fuel_prices.py"


def dynamic_fuel_price_files(wildcards):
    if config["conventional"]["dynamic_fuel_price"]:
        return {
            "state_ng_fuel_prices": RESOURCES
            + "{interconnect}/state_ng_power_prices.csv",
            "state_coal_fuel_prices": RESOURCES
            + "{interconnect}/state_coal_power_prices.csv",
            "ba_ng_fuel_prices": RESOURCES + "{interconnect}/ba_ng_power_prices.csv",
        }
    else:
        return {}


rule add_electricity:
    params:
        length_factor=config["lines"]["length_factor"],
        countries=config["countries"],
        renewable=config["renewable"],
        electricity=config["electricity"],
        conventional=config["conventional"],
        costs=config["costs"],
        planning_horizons=config["scenario"]["planning_horizons"],
        eia_api=config["api"]["eia"],
    input:
        unpack(dynamic_fuel_price_files),
        **{
            f"profile_{tech}": RESOURCES + "{interconnect}" + f"/profile_{tech}.nc"
            for tech in config["electricity"]["renewable_carriers"]
            if tech != "hydro"
        },
        **{
            f"conventional_{carrier}_{attr}": fn
            for carrier, d in config.get("conventional", {None: {}}).items()
            if carrier in config["electricity"]["conventional_carriers"]
            for attr, fn in d.items()
            if str(fn).startswith("data/")
        },
        **{
            f"gen_cost_mult_{Path(x).stem}": f"repo_data/locational_multipliers/{Path(x).name}"
            for x in Path("repo_data/locational_multipliers/").glob("*")
        },
        base_network=RESOURCES + "{interconnect}/elec_base_network.nc",
        tech_costs=RESOURCES + f"costs_{config['costs']['year']}.csv",
        regions=RESOURCES + "{interconnect}/regions_onshore.geojson",
        plants_eia="repo_data/plants/plants_merged.csv",
        plants_ads="repo_data/plants/ads_plants_locs.csv",
        plants_breakthrough=DATA + "breakthrough_network/base_grid/plant.csv",
        hydro_breakthrough=DATA + "breakthrough_network/base_grid/hydro.csv",
        wind_breakthrough=DATA + "breakthrough_network/base_grid/wind.csv",
        solar_breakthrough=DATA + "breakthrough_network/base_grid/solar.csv",
        bus2sub=DATA + "breakthrough_network/base_grid/{interconnect}/bus2sub.csv",
        ads_renewables=(
            DATA + "WECC_ADS/processed/"
            if config["network_configuration"] == "ads2032"
            else []
        ),
        ads_2032=(
            DATA + "WECC_ADS/downloads/2032/Public Data/Hourly Profiles in CSV format"
            if config["network_configuration"] == "ads2032"
            else []
        ),
        demand=RESOURCES + "{interconnect}/demand.csv",
        fuel_costs="repo_data/plants/fuelCost22.csv",
    output:
        RESOURCES + "{interconnect}/elec_base_network_l_pp.nc",
    log:
        LOGS + "{interconnect}/add_electricity.log",
    benchmark:
        BENCHMARKS + "{interconnect}/add_electricity"
    threads: 1
    resources:
        mem_mb=80000,
    script:
        "../scripts/add_electricity.py"


################# ----------- Rules to Aggregate & Simplify Network ---------- #################
rule simplify_network:
    params:
        aggregation_strategies=config["clustering"].get("aggregation_strategies", {}),
    input:
        bus2sub=DATA + "breakthrough_network/base_grid/{interconnect}/bus2sub.csv",
        sub=DATA + "breakthrough_network/base_grid/{interconnect}/sub.csv",
        network=RESOURCES + "{interconnect}/elec_base_network_l_pp.nc",
    output:
        network=RESOURCES + "{interconnect}/elec_s.nc",
    log:
        "logs/simplify_network/{interconnect}/elec_s.log",
    threads: 1
    resources:
        mem_mb=interconnect_mem_s,
    script:
        "../scripts/simplify_network.py"


rule cluster_network:
    params:
        cluster_network=config["clustering"]["cluster_network"],
        conventional_carriers=config["electricity"].get("conventional_carriers", []),
        renewable_carriers=config["electricity"]["renewable_carriers"],
        aggregation_strategies=config["clustering"].get("aggregation_strategies", {}),
        custom_busmap=config["enable"].get("custom_busmap", False),
        focus_weights=config.get("focus_weights", None),
        max_hours=config["electricity"]["max_hours"],
        length_factor=config["lines"]["length_factor"],
        costs=config["costs"],
    input:
        network=RESOURCES + "{interconnect}/elec_s.nc",
        regions_onshore=RESOURCES + "{interconnect}/regions_onshore.geojson",
        regions_offshore=RESOURCES + "{interconnect}/regions_offshore.geojson",
        busmap=DATA + "breakthrough_network/base_grid/{interconnect}/bus2sub.csv",
        custom_busmap=(
            DATA + "{interconnect}/custom_busmap_{clusters}.csv"
            if config["enable"].get("custom_busmap", False)
            else []
        ),
        tech_costs=RESOURCES + f"costs_{config['costs']['year']}.csv",
    output:
        network=RESOURCES + "{interconnect}/elec_s_{clusters}.nc",
        regions_onshore=RESOURCES
        + "{interconnect}/regions_onshore_s_{clusters}.geojson",
        regions_offshore=RESOURCES
        + "{interconnect}/regions_offshore_s_{clusters}.geojson",
        busmap=RESOURCES + "{interconnect}/busmap_s_{clusters}.csv",
        linemap=RESOURCES + "{interconnect}/linemap_s_{clusters}.csv",
    log:
        "logs/cluster_network/{interconnect}/elec_s_{clusters}.log",
    benchmark:
        "benchmarks/cluster_network/{interconnect}/elec_s_{clusters}"
    threads: 1
    resources:
        mem_mb=interconnect_mem_c,
    script:
        "../scripts/cluster_network.py"


rule add_extra_components:
    input:
        network=RESOURCES + "{interconnect}/elec_s_{clusters}.nc",
        tech_costs=RESOURCES + f"costs_{config['costs']['year']}.csv",
    params:
        retirement=config["electricity"].get("retirement", "technical"),
    output:
        RESOURCES + "{interconnect}/elec_s_{clusters}_ec.nc",
    log:
        "logs/add_extra_components/{interconnect}/elec_s_{clusters}_ec.log",
    threads: 1
    resources:
        mem_mb=4000,
    group:
        "prepare"
    script:
        "../scripts/add_extra_components.py"


rule prepare_network:
    params:
        time_resolution=config["clustering"]["temporal"]["resolution_elec"],
        adjustments=False,
        links=config["links"],
        lines=config["lines"],
        co2base=config["electricity"]["co2base"],
        co2limit=config["electricity"]["co2limit"],
        co2limit_enable=config["electricity"]["co2limit_enable"],
        gaslimit=config["electricity"].get("gaslimit"),
        gaslimit_enable=config["electricity"].get("gaslimit_enable"),
        max_hours=config["electricity"]["max_hours"],
        costs=config["costs"],
        autarky=config["electricity"]["autarky"],
    input:
        network=RESOURCES + "{interconnect}/elec_s_{clusters}_ec.nc",
        tech_costs=RESOURCES + f"costs_{config['costs']['year']}.csv",
    output:
        RESOURCES + "{interconnect}/elec_s_{clusters}_ec_l{ll}_{opts}.nc",
    log:
        solver="logs/prepare_network/{interconnect}/elec_s_{clusters}_ec_l{ll}_{opts}.log",
    threads: 1
    resources:
        mem_mb=4000,
    group:
        "prepare"
    log:
        "logs/prepare_network",
    script:
        "../scripts/subworkflows/pypsa-eur/scripts/prepare_network.py"<|MERGE_RESOLUTION|>--- conflicted
+++ resolved
@@ -43,11 +43,8 @@
         offshore_shapes=RESOURCES + "{interconnect}/offshore_shapes.geojson",
         state_shapes=RESOURCES + "{interconnect}/state_boundaries.geojson",
         reeds_shapes=RESOURCES + "{interconnect}/reeds_shapes.geojson",
-<<<<<<< HEAD
         reeds_memberships="repo_data/ReEDS_Constraints/membership.csv"
-=======
         county_shapes=RESOURCES + "{interconnect}/county_shapes.geojson",
->>>>>>> 504208a8
     output:
         bus2sub=DATA + "breakthrough_network/base_grid/{interconnect}/bus2sub.csv",
         sub=DATA + "breakthrough_network/base_grid/{interconnect}/sub.csv",
@@ -238,21 +235,7 @@
         eia_api=config["api"]["eia"],
     input:
         base_network=RESOURCES + "{interconnect}/elec_base_network.nc",
-<<<<<<< HEAD
-        ads_renewables=(
-            DATA + "WECC_ADS/processed/"
-            if config["network_configuration"] == "ads2032"
-            else []
-        ),
-        ads_2032=(
-            DATA + "WECC_ADS/downloads/2032/Public Data/Hourly Profiles in CSV format"
-            if config["network_configuration"] == "ads2032"
-            else []
-        ),
         eia=expand(DATA + "GridEmissions/{file}", file=DATAFILES_GE),
-=======
-        eia=DATA + "GridEmissions/EIA_DMD_2018_2024.csv",
->>>>>>> 504208a8
         efs=DATA + "nrel_efs/EFSLoadProfile_Reference_Moderate.csv",
     output:
         demand=RESOURCES + "{interconnect}/demand.csv",
