--- conflicted
+++ resolved
@@ -26,17 +26,6 @@
 - lxml==4.9.3
 - numpy==1.26.0
 - xarray==2023.6.0
-<<<<<<< HEAD
-- netcdf4=1.6.4
-- networkx=3.1
-- scipy=1.11.3
-- shapely=2.0.2
-- progressbar2=4.2.0
-- pyomo=6.6.2
-- matplotlib=3.8.0
-- powerplantmatching>=0.5.5
-- graphviz=8.1.0
-=======
 - netcdf4==1.6.4
 - networkx==3.1
 - scipy==1.11.3
@@ -46,7 +35,6 @@
 - matplotlib==3.8.0
 - powerplantmatching==0.5.7
 
->>>>>>> f596bb49
 
 # Keep in conda environment when calling ipython
 - ipython==8.16.1
