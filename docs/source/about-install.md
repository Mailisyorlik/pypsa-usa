# Installation

## Step 1. Clone GitHub Repository

Users can clone the repository using HTTPS, SSH, or GitHub CLI. Ensure you retrieve the submodules in the repository when cloning, using the `--recurse-submodules` flag. See [GitHub docs](https://docs.github.com/en/repositories/creating-and-managing-repositories/cloning-a-repository) for information on the different cloning methods. If you run into issues, follow GitHub troubleshooting suggestions [here](https://docs.github.com/en/repositories/creating-and-managing-repositories/troubleshooting-cloning-errors#https-cloning-errors). 

```{note}
If the repository is cloned without the `--recurse-submodules` flag, run the following commands.

    $ git submodule init
    $ git submodule update
```

### Using SSH-Key

If it your first time cloning a **repository through ssh**, you will need to set up your git with an ssh-key by following these [directions](https://docs.github.com/en/authentication/connecting-to-github-with-ssh/generating-a-new-ssh-key-and-adding-it-to-the-ssh-agent). 

```bash
$ git clone --recurse-submodules git@github.com:PyPSA/pypsa-usa.git
```

### Using HTTPS

```bash
$ git clone --recurse-submodules https://github.com/PyPSA/pypsa-usa.git
```

<<<<<<< HEAD
## Step 2. Initialize Configuration files 
=======
## Step 3. Initialize Configuration files
>>>>>>> 55342c59

From the command line, run the script `init_pypsa_usa.sh` to copy configuration file
templates into the `workflow/config` folder.

```bash
$ bash init_pypsa_usa.sh
```

## Step 3: Create Conda Environment

PyPSA-USA uses conda/mamba to manage project dependencies. You can download and install mamba following the [instructions](https://mamba.readthedocs.io/en/latest/mamba-installation.html). Follow links for mambaforge installation. There are two ways to install mamba, the first (recommended) method will start with a fresh install, meaning if you have previously installed conda environments, you will need to recreate these conda envs. If you already have conda installed and do not wish to install mamba, you can follow the same set of instructions replacing any `mamba` with `conda`

Once mamba is installed, use the environment file within your git repository to activate the `pypsa-usa` conda environment. This step can take ~10-20 minutes. After creating the mamba environment, you will only need to activate it before running the snakemake workflow.

```bash
$ mamba env create -f workflow/envs/environment.yaml
$ mamba activate pypsa-usa
```

You also have the option to use miniconda. Download [Miniconda](https://docs.conda.io/en/latest/miniconda.html) following their [instructions](https://docs.conda.io/en/latest/miniconda.html).


## Step 4: Install a Solver

PyPSA-USA uses an external solver to solve the optimization problem formulated in the workflow. After you install your solver and confirm it is accessible within your conda environment, update your solving configuration to match your solver of choice.
You can download and install several free options here:

- [HiGHS](https://highs.dev/)
- [Cbc](https://projects.coin-or.org/Cbc#DownloadandInstall)
- [GLPK](https://www.gnu.org/software/glpk/)
- [Ipopt](https://coin-or.github.io/Ipopt/INSTALL.html)

and the non-free, commercial software (for some of which free academic licenses are available)

- [Gurobi](https://www.gurobi.com/documentation/quickstart.html)
- [CPLEX](https://www.ibm.com/products/ilog-cplex-optimization-studio)<|MERGE_RESOLUTION|>--- conflicted
+++ resolved
@@ -25,11 +25,7 @@
 $ git clone --recurse-submodules https://github.com/PyPSA/pypsa-usa.git
 ```
 
-<<<<<<< HEAD
-## Step 2. Initialize Configuration files 
-=======
-## Step 3. Initialize Configuration files
->>>>>>> 55342c59
+## Step 2. Initialize Configuration files
 
 From the command line, run the script `init_pypsa_usa.sh` to copy configuration file
 templates into the `workflow/config` folder.
